[package]
name = "vector"
version = "0.39.0"
authors = ["Vector Contributors <vector@datadoghq.com>"]
edition = "2021"
description = "A lightweight and ultra-fast tool for building observability pipelines"
homepage = "https://vector.dev"
license = "MPL-2.0"
readme = "README.md"
publish = false
default-run = "vector"
autobenches = false                                                                    # our benchmarks are not runnable on their own either way
# Minimum supported rust version
# See docs/DEVELOPING.md for policy
rust-version = "1.78"

[[bin]]
name = "vector"
test = false
bench = false

[[bin]]
name = "graphql-schema"
path = "src/api/schema/gen.rs"
test = false
bench = false
required-features = ["default-no-api-client"]

[[bin]]
name = "secret-backend-example"
path = "src/config/loading/secret_backend_example.rs"
test = false
bench = false
required-features = ["secret-backend-example"]

[[test]]
name = "integration"
path = "tests/integration/lib.rs"

[[test]]
name = "e2e"
path = "tests/e2e/mod.rs"

# CI-based builds use full release optimization.  See scripts/environment/release-flags.sh.
# This results in roughly a 5% reduction in performance when compiling locally vs when
# compiled via the CI pipeline.
[profile.release]
debug = false # Do not include debug symbols in the executable.

[profile.bench]
debug = true

[package.metadata.deb]
name = "vector"
section = "admin"
maintainer-scripts = "distribution/debian/scripts/"
conf-files = ["/etc/vector/vector.yaml", "/etc/default/vector"]
assets = [
  [
    "target/release/vector",
    "/usr/bin/",
    "755",
  ],
  [
    "config/vector.yaml",
    "/etc/vector/vector.yaml",
    "644",
  ],
  [
    "config/examples/*",
    "/etc/vector/examples/",
    "644",
  ],
  [
    "distribution/systemd/vector.service",
    "/lib/systemd/system/vector.service",
    "644",
  ],
  [
    "distribution/systemd/vector.default",
    "/etc/default/vector",
    "600",
  ],
  [
    "licenses/*",
    "/usr/share/vector/licenses/",
    "644",
  ],
  [
    "NOTICE",
    "/usr/share/vector/NOTICE",
    "644",
  ],
  [
    "LICENSE-3rdparty.csv",
    "/usr/share/vector/LICENSE-3rdparty.csv",
    "644",
  ],
]
license-file = ["target/debian-license.txt"]
extended-description-file = "target/debian-extended-description.txt"
recommends = "datadog-signing-keys (>= 1:1.3.1)"

[package.metadata.deb.systemd-units]
unit-scripts = "distribution/systemd/"
enable = false
start = false

# libc requirements are defined by `cross`
# https://github.com/rust-embedded/cross#supported-targets
# Though, it seems like aarch64 libc is actually 2.18 and not 2.19
[package.metadata.deb.variants.arm-unknown-linux-gnueabi]
depends = "libc6 (>= 2.15)"

[package.metadata.deb.variants.armv7-unknown-linux-gnueabihf]
depends = "libc6 (>= 2.15)"

[package.metadata.deb.variants.x86_64-unknown-linux-gnu]
depends = "libc6 (>= 2.15)"

[package.metadata.deb.variants.x86_64-unknown-linux-musl]
depends = ""

[package.metadata.deb.variants.aarch64-unknown-linux-gnu]
depends = "libc6 (>= 2.18)"

[package.metadata.deb.variants.aarch64-unknown-linux-musl]
depends = ""

[workspace]
members = [
  ".",
  "lib/codecs",
  "lib/dnsmsg-parser",
  "lib/docs-renderer",
  "lib/enrichment",
  "lib/fakedata",
  "lib/file-source",
  "lib/k8s-e2e-tests",
  "lib/k8s-test-framework",
  "lib/loki-logproto",
  "lib/portpicker",
  "lib/prometheus-parser",
  "lib/opentelemetry-proto",
  "lib/tracing-limit",
  "lib/vector-api-client",
  "lib/vector-buffers",
  "lib/vector-common",
  "lib/vector-config",
  "lib/vector-config-common",
  "lib/vector-config-macros",
  "lib/vector-core",
  "lib/vector-lib",
  "lib/vector-lookup",
  "lib/vector-stream",
  "lib/vector-vrl/cli",
  "lib/vector-vrl/functions",
  "lib/vector-vrl/tests",
  "lib/vector-vrl/web-playground",
  "vdev",
]

[workspace.dependencies]
chrono = { version = "0.4.37", default-features = false, features = ["clock", "serde"] }
<<<<<<< HEAD
clap = { version = "4.5.6", default-features = false, features = ["derive", "error-context", "env", "help", "std", "string", "usage", "wrap_help"] }
=======
clap = { version = "4.5.7", default-features = false, features = ["derive", "error-context", "env", "help", "std", "string", "usage", "wrap_help"] }
>>>>>>> b3276b4c
indexmap = { version = "2.2.6", default-features = false, features = ["serde", "std"] }
pin-project = { version = "1.1.5", default-features = false }
proptest = { version = "1.4" }
proptest-derive = { version = "0.4.0" }
serde_json = { version = "1.0.117", default-features = false, features = ["raw_value", "std"] }
serde = { version = "1.0.203", default-features = false, features = ["alloc", "derive", "rc"] }
toml = { version = "0.8.14", default-features = false, features = ["display", "parse"] }
<<<<<<< HEAD
vrl = { version = "0.15.0", features = ["arbitrary", "cli", "test", "test_framework"] }
=======
vrl = { version = "0.16.0", features = ["arbitrary", "cli", "test", "test_framework"] }
>>>>>>> b3276b4c

[dependencies]
pin-project.workspace = true
clap.workspace = true
vrl.workspace = true
proptest = { workspace = true, optional = true }
proptest-derive = { workspace = true, optional = true }

# Internal libs
dnsmsg-parser = { path = "lib/dnsmsg-parser", optional = true }
fakedata = { path = "lib/fakedata", optional = true }
portpicker = { path = "lib/portpicker" }
tracing-limit = { path = "lib/tracing-limit" }
vector-lib = { path = "lib/vector-lib", default-features = false, features = [
  "vrl",
] }
vector-vrl-functions = { path = "lib/vector-vrl/functions" }
loki-logproto = { path = "lib/loki-logproto", optional = true }

# Tokio / Futures
async-stream = { version = "0.3.5", default-features = false }
async-trait = { version = "0.1.80", default-features = false }
futures = { version = "0.3.30", default-features = false, features = ["compat", "io-compat"], package = "futures" }
tokio = { version = "1.38.0", default-features = false, features = ["full"] }
tokio-openssl = { version = "0.6.4", default-features = false }
<<<<<<< HEAD
tokio-stream = { version = "0.1.15", default-features = false, features = [
  "net",
  "sync",
  "time",
] }
tokio-util = { version = "0.7", default-features = false, features = [
  "io",
  "time",
] }
console-subscriber = { version = "0.2.0", default-features = false, optional = true }
=======
tokio-stream = { version = "0.1.15", default-features = false, features = ["net", "sync", "time"] }
tokio-util = { version = "0.7", default-features = false, features = ["io", "time"] }
console-subscriber = { version = "0.3.0", default-features = false, optional = true }
>>>>>>> b3276b4c

# Tracing
tracing = { version = "0.1.34", default-features = false }
tracing-core = { version = "0.1.26", default-features = false }
tracing-futures = { version = "0.2.5", default-features = false, features = [
  "futures-03",
] }
tracing-subscriber = { version = "0.3.18", default-features = false, features = [
  "ansi",
  "env-filter",
  "fmt",
  "json",
  "registry",
  "tracing-log",
] }
tracing-tower = { git = "https://github.com/tokio-rs/tracing", default-features = false, rev = "e0642d949891546a3bb7e47080365ee7274f05cd" }

# Metrics
metrics = "0.21.1"
metrics-tracing-context = { version = "0.14.0", default-features = false }

# AWS - Official SDK
aws-sdk-s3 = { version = "1.4.0", default-features = false, features = [
  "behavior-version-latest",
], optional = true }
aws-sdk-sqs = { version = "1.3.0", default-features = false, features = [
  "behavior-version-latest",
], optional = true }
aws-sdk-sns = { version = "1.3.0", default-features = false, features = [
  "behavior-version-latest",
], optional = true }
aws-sdk-cloudwatch = { version = "1.3.0", default-features = false, features = [
  "behavior-version-latest",
], optional = true }
aws-sdk-cloudwatchlogs = { version = "1.3.0", default-features = false, features = [
  "behavior-version-latest",
], optional = true }
aws-sdk-elasticsearch = { version = "1.3.0", default-features = false, features = [
  "behavior-version-latest",
], optional = true }
aws-sdk-firehose = { version = "1.3.0", default-features = false, features = [
  "behavior-version-latest",
], optional = true }
aws-sdk-kinesis = { version = "1.3.0", default-features = false, features = [
  "behavior-version-latest",
], optional = true }
aws-sdk-secretsmanager = { version = "1.3.0", default-features = false, features = [
  "behavior-version-latest",
], optional = true }
# The sts crate is needed despite not being referred to anywhere in the code because we need to set the
# `behavior-version-latest` feature. Without this we get a runtime panic when `auth.assume_role` authentication
# is configured.
aws-sdk-sts = { version = "1.3.1", default-features = false, features = ["behavior-version-latest"], optional = true }
aws-types = { version = "1.3.1", default-features = false, optional = true }
<<<<<<< HEAD
aws-sigv4 = { version = "1.2.1", default-features = false, features = ["sign-http"], optional = true }
aws-config = { version = "1.0.1", default-features = false, features = ["behavior-version-latest", "credentials-process"], optional = true }
aws-credential-types = { version = "1.2.0", default-features = false, features = ["hardcoded-credentials"], optional = true }
aws-smithy-http = { version = "0.60", default-features = false, features = ["event-stream"], optional = true }
aws-smithy-types = { version = "1.1.10", default-features = false, optional = true }
aws-smithy-runtime-api = { version = "1.6.2", default-features = false, optional = true }
aws-smithy-runtime = { version = "1.5.5", default-features = false, features = ["client", "connector-hyper-0-14-x", "rt-tokio"], optional = true }
=======
aws-sigv4 = { version = "1.2.2", default-features = false, features = ["sign-http"], optional = true }
aws-config = { version = "1.0.1", default-features = false, features = ["behavior-version-latest", "credentials-process"], optional = true }
aws-credential-types = { version = "1.2.0", default-features = false, features = ["hardcoded-credentials"], optional = true }
aws-smithy-http = { version = "0.60", default-features = false, features = ["event-stream"], optional = true }
aws-smithy-types = { version = "1.2.0", default-features = false, optional = true }
aws-smithy-runtime-api = { version = "1.7.0", default-features = false, optional = true }
aws-smithy-runtime = { version = "1.6.0", default-features = false, features = ["client", "connector-hyper-0-14-x", "rt-tokio"], optional = true }
>>>>>>> b3276b4c
aws-smithy-async = { version = "1.2.1", default-features = false, features = ["rt-tokio"], optional = true }

# Azure
azure_core = { version = "0.17", default-features = false, features = [
  "enable_reqwest",
], optional = true }
azure_identity = { version = "0.17", default-features = false, features = [
  "enable_reqwest",
], optional = true }
azure_storage = { version = "0.17", default-features = false, optional = true }
azure_storage_blobs = { version = "0.17", default-features = false, optional = true }

# OpenDAL
opendal = { version = "0.45", default-features = false, features = [
  "native-tls",
  "services-webhdfs",
], optional = true }

# Tower
tower = { version = "0.4.13", default-features = false, features = [
  "buffer",
  "limit",
  "retry",
  "timeout",
  "util",
  "balance",
  "discover",
] }
tower-http = { version = "0.4.4", default-features = false, features = [
  "compression-full",
  "decompression-gzip",
  "trace",
] }
# Serde
serde.workspace = true
serde-toml-merge = { version = "0.3.8", default-features = false }
serde_bytes = { version = "0.11.14", default-features = false, features = ["std"], optional = true }
serde_json.workspace = true
serde_with = { version = "3.8.1", default-features = false, features = [
  "macros",
  "std",
] }
serde_yaml = { version = "0.9.34", default-features = false }

# Messagepack
rmp-serde = { version = "1.3.0", default-features = false, optional = true }
rmpv = { version = "1.3.0", default-features = false, features = [
  "with-serde",
], optional = true }

# Prost / Protocol Buffers
prost = { version = "0.12", default-features = false, features = ["std"] }
prost-reflect = { version = "0.13", default-features = false, optional = true }
prost-types = { version = "0.12", default-features = false, optional = true }

# GCP
goauth = { version = "0.14.0", optional = true }
smpl_jwt = { version = "0.8.0", default-features = false, optional = true }

# AMQP
lapin = { version = "2.3.4", default-features = false, features = [
  "native-tls",
], optional = true }

# API
<<<<<<< HEAD
async-graphql = { version = "7.0.5", default-features = false, optional = true, features = [
  "chrono",
  "playground",
] }
async-graphql-warp = { version = "7.0.5", default-features = false, optional = true }
=======
async-graphql = { version = "7.0.6", default-features = false, optional = true, features = ["chrono", "playground"] }
async-graphql-warp = { version = "7.0.6", default-features = false, optional = true }
>>>>>>> b3276b4c

# API client
crossterm = { version = "0.27.0", default-features = false, features = ["event-stream", "windows"], optional = true }
num-format = { version = "0.4.4", default-features = false, features = ["with-num-bigint"], optional = true }
number_prefix = { version = "0.4.0", default-features = false, features = ["std"], optional = true }
ratatui = { version = "0.26.3", optional = true, default-features = false, features = ["crossterm"] }

# Opentelemetry

hex = { version = "0.4.3", default-features = false, optional = true }

# GreptimeDB
greptimedb-ingester = { git = "https://github.com/GreptimeTeam/greptimedb-ingester-rust", rev = "2e6b0c5eb6a5e7549c3100e4d356b07d15cce66d", optional = true }

# External libs
arc-swap = { version = "1.7", default-features = false, optional = true }
async-compression = { version = "0.4.11", default-features = false, features = ["tokio", "gzip", "zstd"], optional = true }
apache-avro = { version = "0.16.0", default-features = false, optional = true }
axum = { version = "0.6.20", default-features = false }
base64 = { version = "0.22.1", default-features = false, optional = true }
bloomy = { version = "1.2.0", default-features = false, optional = true }
bollard = { version = "0.16.1", default-features = false, features = [
  "ssl",
  "chrono",
], optional = true }
bytes = { version = "1.6.0", default-features = false, features = ["serde"] }
bytesize = { version = "1.3.0", default-features = false }
chrono.workspace = true
chrono-tz = { version = "0.9.0", default-features = false }
cidr-utils = { version = "0.6.1", default-features = false }
colored = { version = "2.1.0", default-features = false }
csv = { version = "1.3", default-features = false }
databend-client ={ version = "0.18.3", default-features = false, features = ["rustls"], optional = true }
derivative = { version = "2.2.0", default-features = false }
dirs-next = { version = "2.0.0", default-features = false, optional = true }
dyn-clone = { version = "1.0.17", default-features = false }
encoding_rs = { version = "0.8.34", default-features = false, features = ["serde"] }
enum_dispatch = { version = "0.3.13", default-features = false }
exitcode = { version = "1.1.2", default-features = false }
flate2 = { version = "1.0.30", default-features = false, features = [
  "default",
] }
futures-util = { version = "0.3.29", default-features = false }
glob = { version = "0.3.1", default-features = false }
governor = { version = "0.6.3", default-features = false, features = [
  "dashmap",
  "jitter",
  "std",
], optional = true }
grok = { version = "2.0.0", default-features = false, optional = true }
h2 = { version = "0.4.5", default-features = false, optional = true }
hash_hasher = { version = "2.0.0", default-features = false }
hashbrown = { version = "0.14.5", default-features = false, optional = true, features = [
  "ahash",
] }
headers = { version = "0.3.9", default-features = false }
hostname = { version = "0.4.0", default-features = false }
http = { version = "0.2.9", default-features = false }
http-serde = "1.1.3"
http-body = { version = "0.4.5", default-features = false }
hyper = { version = "0.14.28", default-features = false, features = [
  "client",
  "runtime",
  "http1",
  "http2",
  "server",
  "stream",
] }
hyper-openssl = { version = "0.9.2", default-features = false }
hyper-proxy = { version = "0.9.1", default-features = false, features = [
  "openssl-tls",
] }
indexmap.workspace = true
infer = { version = "0.16.0", default-features = false, optional = true}
indoc = { version = "2.0.5", default-features = false }
inventory = { version = "0.3.15", default-features = false }
ipnet = { version = "2", default-features = false, optional = true, features = ["serde", "std"] }
itertools = { version = "0.13.0", default-features = false, optional = false, features = ["use_alloc"] }
k8s-openapi = { version = "0.18.0", default-features = false, features = ["api", "v1_26"], optional = true }
kube = { version = "0.82.0", default-features = false, features = ["client", "openssl-tls", "runtime"], optional = true }
listenfd = { version = "1.0.1", default-features = false, optional = true }
logfmt = { version = "0.0.2", default-features = false, optional = true }
lru = { version = "0.12.3", default-features = false, optional = true }
maxminddb = { version = "0.24.0", default-features = false, optional = true }
md-5 = { version = "0.10", default-features = false, optional = true }
mongodb = { version = "2.8.2", default-features = false, features = [
  "tokio-runtime",
], optional = true }
async-nats = { version = "0.33.0", default-features = false, optional = true }
nkeys = { version = "0.4.1", default-features = false, optional = true }
nom = { version = "7.1.3", default-features = false, optional = true }
notify = { version = "6.1.1", default-features = false, features = [
  "macos_fsevent",
] }
once_cell = { version = "1.19", default-features = false }
openssl = { version = "0.10.64", default-features = false, features = [
  "vendored",
] }
openssl-probe = { version = "0.1.5", default-features = false }
ordered-float = { version = "4.2.0", default-features = false }
paste = "1.0.15"
percent-encoding = { version = "2.3.1", default-features = false }
postgres-openssl = { version = "0.5.0", default-features = false, features = ["runtime"], optional = true }
pulsar = { version = "6.3.0", default-features = false, features = ["tokio-runtime", "auth-oauth2", "flate2", "lz4", "snap", "zstd"], optional = true }
rand = { version = "0.8.5", default-features = false, features = ["small_rng"] }
rand_distr = { version = "0.4.3", default-features = false }
rdkafka = { version = "0.35.0", default-features = false, features = ["tokio", "libz", "ssl", "zstd"], optional = true }
redis = { version = "0.24.0", default-features = false, features = ["connection-manager", "tokio-comp", "tokio-native-tls-comp"], optional = true }
regex = { version = "1.10.5", default-features = false, features = ["std", "perf"] }
<<<<<<< HEAD
roaring = { version = "0.10.4", default-features = false, features = ["std"], optional = true }
=======
roaring = { version = "0.10.5", default-features = false, features = ["std"], optional = true }
>>>>>>> b3276b4c
rumqttc = { version = "0.24.0", default-features = false, features = ["use-rustls"], optional = true }
seahash = { version = "4.1.0", default-features = false }
semver = { version = "1.0.23", default-features = false, features = [
  "serde",
  "std",
], optional = true }
smallvec = { version = "1", default-features = false, features = [
  "union",
  "serde",
] }
snafu = { version = "0.7.5", default-features = false, features = ["futures"] }
snap = { version = "1.1.1", default-features = false }
socket2 = { version = "0.5.7", default-features = false }
stream-cancel = { version = "0.8.2", default-features = false }
strip-ansi-escapes = { version = "0.2.0", default-features = false }
syslog = { version = "6.1.1", default-features = false, optional = true }
tikv-jemallocator = { version = "0.5.4", default-features = false, features = [
  "unprefixed_malloc_on_supported_platforms",
], optional = true }
tokio-postgres = { version = "0.7.10", default-features = false, features = [
  "runtime",
  "with-chrono-0_4",
], optional = true }
tokio-tungstenite = { version = "0.20.1", default-features = false, features = [
  "connect",
], optional = true }
toml.workspace = true
tonic = { version = "0.10", optional = true, default-features = false, features = [
  "transport",
  "codegen",
  "prost",
  "tls",
  "tls-roots",
  "gzip",
] }
hickory-proto = { version = "0.24.1", default-features = false, features = [
  "dnssec",
], optional = true }
typetag = { version = "0.2.16", default-features = false }
url = { version = "2.5.1", default-features = false, features = ["serde"] }
uuid = { version = "1", default-features = false, features = ["serde", "v4"] }
warp = { version = "0.3.7", default-features = false }
zstd = { version = "0.13.0", default-features = false }
arr_macro = { version = "0.2.1" }

# depending on fork for bumped nix dependency
# https://github.com/heim-rs/heim/pull/360
heim = { git = "https://github.com/vectordotdev/heim.git", branch = "update-nix", default-features = false, features = [
  "disk",
] }

# make sure to update the external docs when the Lua version changes
mlua = { version = "0.9.8", default-features = false, features = ["lua54", "send", "vendored", "macros"], optional = true }

[target.'cfg(windows)'.dependencies]
windows-service = "0.7.0"

[target.'cfg(unix)'.dependencies]
nix = { version = "0.26.2", default-features = false, features = [
  "socket",
  "signal",
] }

[build-dependencies]
prost-build = { version = "0.12", default-features = false, optional = true }
tonic-build = { version = "0.10", default-features = false, features = [
  "transport",
  "prost",
], optional = true }
# update 'openssl_version' in website/config.toml whenever <major.minor> version changes
openssl-src = { version = "300", default-features = false, features = [
  "force-engine",
  "legacy",
] }

[dev-dependencies]
approx = "0.5.1"
assert_cmd = { version = "2.0.14", default-features = false }
<<<<<<< HEAD
aws-smithy-runtime = { version = "1.5.5", default-features = false, features = ["tls-rustls"] }
=======
aws-smithy-runtime = { version = "1.6.0", default-features = false, features = ["tls-rustls"] }
>>>>>>> b3276b4c
azure_core = { version = "0.17", default-features = false, features = ["enable_reqwest", "azurite_workaround"] }
azure_identity = { version = "0.17", default-features = false, features = ["enable_reqwest"] }
azure_storage_blobs = { version = "0.17", default-features = false, features = ["azurite_workaround"] }
azure_storage = { version = "0.17", default-features = false }
base64 = "0.22.1"
criterion = { version = "0.5.1", features = ["html_reports", "async_tokio"] }
itertools = { version = "0.13.0", default-features = false, features = ["use_alloc"] }
libc = "0.2.155"
similar-asserts = "1.5.0"
proptest.workspace = true
quickcheck = "1.0.3"
reqwest = { version = "0.11", features = ["json"] }
rstest = {version = "0.21.0"}
tempfile = "3.10.1"
test-generator = "0.3.1"
tokio = { version = "1.38.0", features = ["test-util"] }
tokio-test = "0.4.4"
tower-test = "0.4.0"
vector-lib = { path = "lib/vector-lib", default-features = false, features = [
  "vrl",
  "test",
] }
vrl.workspace = true

wiremock = "0.5.22"
zstd = { version = "0.13.0", default-features = false }

[patch.crates-io]
# The upgrade for `tokio-util` >= 0.6.9 is blocked on https://github.com/vectordotdev/vector/issues/11257.
tokio-util = { git = "https://github.com/vectordotdev/tokio", branch = "tokio-util-0.7.8-framed-read-continue-on-error" }
nix = { git = "https://github.com/vectordotdev/nix.git", branch = "memfd/gnu/musl" }
# The `heim` crates depend on `ntapi` 0.3.7 on Windows, but that version has an
# unaligned access bug fixed in the following revision.
ntapi = { git = "https://github.com/MSxDOS/ntapi.git", rev = "24fc1e47677fc9f6e38e5f154e6011dc9b270da6" }

[features]
# Default features for *-unknown-linux-gnu and *-apple-darwin
default = ["api", "api-client", "enrichment-tables", "sinks", "sources", "sources-dnstap", "transforms", "unix", "rdkafka?/gssapi-vendored", "secrets"]
# Default features for `cargo docs`. The same as `default` but without `rdkafka?/gssapi-vendored` which would require installing libsasl in our doc build environment.
docs = ["api", "api-client", "enrichment-tables", "sinks", "sources", "sources-dnstap", "transforms", "unix", "secrets"]
# Default features for *-unknown-linux-* which make use of `cmake` for dependencies
default-cmake = ["api", "api-client", "enrichment-tables", "rdkafka?/cmake_build", "sinks", "sources", "sources-dnstap", "transforms", "unix", "rdkafka?/gssapi-vendored", "secrets"]
# Default features for *-pc-windows-msvc
# TODO: Enable SASL https://github.com/vectordotdev/vector/pull/3081#issuecomment-659298042
default-msvc = ["api", "api-client", "enrichment-tables", "rdkafka?/cmake_build", "sinks", "sources", "transforms", "secrets"]
default-musl = ["api", "api-client", "enrichment-tables", "rdkafka?/cmake_build", "sinks", "sources", "sources-dnstap", "transforms", "unix", "rdkafka?/gssapi-vendored", "secrets"]
default-no-api-client = ["api", "enrichment-tables", "sinks", "sources", "sources-dnstap", "transforms", "unix", "rdkafka?/gssapi-vendored", "secrets"]
default-no-vrl-cli = ["api", "sinks", "sources", "sources-dnstap", "transforms", "unix", "rdkafka?/gssapi-vendored", "secrets"]
tokio-console = ["dep:console-subscriber", "tokio/tracing"]

# Enables the binary secret-backend-example
secret-backend-example = ["transforms"]

all-logs = ["sinks-logs", "sources-logs", "sources-dnstap", "transforms-logs"]
all-metrics = ["sinks-metrics", "sources-metrics", "transforms-metrics"]

# Target specific release features.
# The `make` tasks will select this according to the appropriate triple.
# Use this section to turn off or on specific features for specific triples.
target-aarch64-unknown-linux-gnu = ["api", "api-client", "enrichment-tables", "rdkafka?/cmake_build", "sinks", "sources", "sources-dnstap", "transforms", "unix", "secrets"]
target-aarch64-unknown-linux-musl = ["api", "api-client", "enrichment-tables", "rdkafka?/cmake_build", "sinks", "sources", "sources-dnstap", "transforms", "unix", "secrets"]
target-armv7-unknown-linux-gnueabihf = ["api", "api-client", "enrichment-tables", "rdkafka?/cmake_build", "sinks", "sources", "sources-dnstap", "transforms", "unix", "secrets"]
target-armv7-unknown-linux-musleabihf = ["api", "api-client", "rdkafka?/cmake_build", "enrichment-tables", "sinks", "sources", "sources-dnstap", "transforms", "secrets"]
target-arm-unknown-linux-gnueabi = ["api", "api-client", "enrichment-tables", "rdkafka?/cmake_build", "sinks", "sources", "sources-dnstap", "transforms", "unix", "secrets"]
target-arm-unknown-linux-musleabi = ["api", "api-client", "rdkafka?/cmake_build", "enrichment-tables", "sinks", "sources", "sources-dnstap", "transforms", "secrets"]
target-x86_64-unknown-linux-gnu = ["api", "api-client", "rdkafka?/cmake_build", "enrichment-tables", "sinks", "sources", "sources-dnstap", "transforms", "unix", "rdkafka?/gssapi-vendored", "secrets"]
target-x86_64-unknown-linux-musl = ["api", "api-client", "rdkafka?/cmake_build", "enrichment-tables", "sinks", "sources", "sources-dnstap", "transforms", "unix", "secrets"]
# Does not currently build
target-powerpc64le-unknown-linux-gnu = ["api", "api-client", "enrichment-tables", "rdkafka?/cmake_build", "sinks", "sources", "sources-dnstap", "transforms", "unix", "secrets"]
# Currently doesn't build due to lack of support for 64-bit atomics
target-powerpc-unknown-linux-gnu = ["api", "api-client", "enrichment-tables", "rdkafka?/cmake_build", "sinks", "sources", "sources-dnstap", "transforms", "unix", "secrets"]

# Enables features that work only on systems providing `cfg(unix)`
unix = ["tikv-jemallocator", "allocation-tracing"]
allocation-tracing = []

# Enables kubernetes dependencies and shared code. Kubernetes-related sources,
# transforms and sinks should depend on this feature.
kubernetes = ["dep:k8s-openapi", "dep:kube"]

docker = ["dep:bollard", "dep:dirs-next"]

# API
api = [
  "dep:async-graphql",
  "dep:async-graphql-warp",
  "dep:base64",
  "vector-lib/api",
]

# API client
api-client = [
  "dep:crossterm",
  "dep:num-format",
  "dep:number_prefix",
  "dep:ratatui",
  "vector-lib/api",
  "vector-lib/api-client",
]

aws-core = [
  "aws-config",
  "dep:aws-credential-types",
  "dep:aws-sigv4",
  "dep:aws-types",
  "dep:aws-smithy-async",
  "dep:aws-smithy-http",
  "dep:aws-smithy-types",
  "dep:aws-smithy-runtime",
  "dep:aws-smithy-runtime-api",
  "dep:aws-sdk-sts",
]

# Anything that requires Protocol Buffers.
protobuf-build = ["dep:tonic-build", "dep:prost-build"]

gcp = ["dep:base64", "dep:goauth", "dep:smpl_jwt"]

# Enrichment Tables
enrichment-tables = ["enrichment-tables-geoip", "enrichment-tables-mmdb"]
enrichment-tables-geoip = ["dep:maxminddb"]
enrichment-tables-mmdb = ["dep:maxminddb"]

# Codecs
codecs-syslog = ["vector-lib/syslog"]

# Secrets
secrets = ["secrets-aws-secrets-manager"]

secrets-aws-secrets-manager = ["aws-core", "dep:aws-sdk-secretsmanager"]

# Sources
sources = ["sources-logs", "sources-metrics"]
sources-logs = [
  "sources-amqp",
  "sources-aws_kinesis_firehose",
  "sources-aws_s3",
  "sources-aws_sqs",
  "sources-datadog_agent",
  "sources-demo_logs",
  "sources-docker_logs",
  "sources-exec",
  "sources-file",
  "sources-fluent",
  "sources-gcp_pubsub",
  "sources-heroku_logs",
  "sources-http_server",
  "sources-http_client",
  "sources-internal_logs",
  "sources-journald",
  "sources-kafka",
  "sources-kubernetes_logs",
  "sources-logstash",
  "sources-nats",
  "sources-opentelemetry",
  "sources-pulsar",
  "sources-file-descriptor",
  "sources-redis",
  "sources-socket",
  "sources-splunk_hec",
  "sources-stdin",
  "sources-syslog",
  "sources-vector",
]
sources-metrics = [
  "sources-apache_metrics",
  "sources-aws_ecs_metrics",
  "sources-eventstoredb_metrics",
  "sources-host_metrics",
  "sources-internal_metrics",
  "sources-mongodb_metrics",
  "sources-nginx_metrics",
  "sources-postgresql_metrics",
  "sources-prometheus",
  "sources-statsd",
  "sources-vector",
]

sources-amqp = ["lapin"]
sources-apache_metrics = ["sources-utils-http-client"]
sources-aws_ecs_metrics = ["sources-utils-http-client"]
sources-aws_kinesis_firehose = ["dep:base64", "dep:infer"]
sources-aws_s3 = [
  "aws-core",
  "dep:aws-sdk-sqs",
  "dep:aws-sdk-s3",
  "dep:semver",
  "dep:async-compression",
  "sources-aws_sqs",
  "tokio-util/io",
]
sources-aws_sqs = ["aws-core", "dep:aws-sdk-sqs"]
sources-datadog_agent = ["sources-utils-http-error", "protobuf-build"]
sources-demo_logs = ["dep:fakedata"]
sources-dnstap = [
  "sources-utils-net-tcp",
  "dep:base64",
  "dep:hickory-proto",
  "dep:dnsmsg-parser",
  "protobuf-build",
]
sources-docker_logs = ["docker"]
sources-eventstoredb_metrics = []
sources-exec = []
sources-file = ["vector-lib/file-source"]
sources-file-descriptor = ["tokio-util/io"]
sources-fluent = [
  "dep:base64",
  "sources-utils-net-tcp",
  "tokio-util/net",
  "dep:rmpv",
  "dep:rmp-serde",
  "dep:serde_bytes",
]
sources-gcp_pubsub = [
  "gcp",
  "dep:h2",
  "dep:prost-types",
  "protobuf-build",
  "dep:tonic",
]
sources-heroku_logs = [
  "sources-utils-http",
  "sources-utils-http-query",
  "sources-http_server",
]
sources-host_metrics = ["heim/cpu", "heim/host", "heim/memory", "heim/net"]
sources-http_client = ["sources-utils-http-client"]
sources-http_server = ["sources-utils-http", "sources-utils-http-query"]
sources-internal_logs = []
sources-internal_metrics = []
sources-journald = []
sources-kafka = ["dep:rdkafka"]
sources-kubernetes_logs = [
  "vector-lib/file-source",
  "kubernetes",
  "transforms-reduce",
]
sources-logstash = ["sources-utils-net-tcp", "tokio-util/net"]
sources-mongodb_metrics = ["dep:mongodb"]
sources-nats = ["dep:async-nats", "dep:nkeys"]
sources-nginx_metrics = ["dep:nom"]
sources-opentelemetry = [
  "dep:hex",
  "vector-lib/opentelemetry",
  "dep:prost-types",
  "sources-http_server",
  "sources-utils-http",
  "sources-vector",
]
sources-postgresql_metrics = ["dep:postgres-openssl", "dep:tokio-postgres"]
sources-prometheus = [
  "sources-prometheus-scrape",
  "sources-prometheus-remote-write",
  "sources-prometheus-pushgateway",
]
sources-prometheus-scrape = [
  "sinks-prometheus",
  "sources-utils-http-client",
  "vector-lib/prometheus",
]
sources-prometheus-remote-write = [
  "sinks-prometheus",
  "sources-utils-http",
  "vector-lib/prometheus",
]
sources-prometheus-pushgateway = [
  "sinks-prometheus",
  "sources-utils-http",
  "vector-lib/prometheus",
]
sources-pulsar = ["dep:apache-avro", "dep:pulsar"]
sources-redis = ["dep:redis"]
sources-socket = ["sources-utils-net", "tokio-util/net"]
sources-splunk_hec = ["dep:roaring"]
sources-statsd = ["sources-utils-net", "tokio-util/net"]
sources-stdin = ["tokio-util/io"]
sources-syslog = ["codecs-syslog", "sources-utils-net", "tokio-util/net"]
sources-utils-http = [
  "sources-utils-http-auth",
  "sources-utils-http-encoding",
  "sources-utils-http-error",
  "sources-utils-http-prelude",
]
sources-utils-http-auth = ["sources-utils-http-error"]
sources-utils-http-encoding = ["sources-utils-http-error"]
sources-utils-http-error = []
sources-utils-http-prelude = [
  "sources-utils-http",
  "sources-utils-http-auth",
  "sources-utils-http-encoding",
  "sources-utils-http-error",
]
sources-utils-http-query = []
sources-utils-http-client = ["sources-utils-http", "sources-http_server"]
sources-utils-net = [
  "sources-utils-net-tcp",
  "sources-utils-net-udp",
  "sources-utils-net-unix",
]
sources-utils-net-tcp = ["listenfd", "dep:ipnet"]
sources-utils-net-udp = ["listenfd"]
sources-utils-net-unix = []

sources-vector = ["dep:tonic", "protobuf-build"]

# Transforms
transforms = ["transforms-logs", "transforms-metrics"]
transforms-logs = [
  "transforms-aws_ec2_metadata",
  "transforms-dedupe",
  "transforms-filter",
  "transforms-log_to_metric",
  "transforms-lua",
  "transforms-metric_to_log",
  "transforms-pipelines",
  "transforms-reduce",
  "transforms-remap",
  "transforms-route",
  "transforms-sample",
  "transforms-throttle",
]
transforms-metrics = [
  "transforms-aggregate",
  "transforms-filter",
  "transforms-log_to_metric",
  "transforms-lua",
  "transforms-metric_to_log",
  "transforms-pipelines",
  "transforms-remap",
  "transforms-tag_cardinality_limit",
  "transforms-throttle",
]

transforms-aggregate = []
transforms-aws_ec2_metadata = ["dep:arc-swap"]
transforms-dedupe = ["transforms-impl-dedupe"]
transforms-filter = []
transforms-log_to_metric = []
transforms-lua = ["dep:mlua", "vector-lib/lua"]
transforms-metric_to_log = []
transforms-pipelines = ["transforms-filter", "transforms-route"]
transforms-reduce = ["transforms-impl-reduce"]
transforms-remap = []
transforms-route = []
transforms-sample = ["transforms-impl-sample"]
transforms-tag_cardinality_limit = ["dep:bloomy", "dep:hashbrown"]
transforms-throttle = ["dep:governor"]

# Implementations of transforms
transforms-impl-sample = []
transforms-impl-dedupe = ["dep:lru"]
transforms-impl-reduce = []

# Sinks
sinks = ["sinks-logs", "sinks-metrics"]
sinks-logs = [
  "sinks-amqp",
  "sinks-appsignal",
  "sinks-aws_cloudwatch_logs",
  "sinks-aws_kinesis_firehose",
  "sinks-aws_kinesis_streams",
  "sinks-aws_s3",
  "sinks-aws_sqs",
  "sinks-aws_sns",
  "sinks-axiom",
  "sinks-azure_blob",
  "sinks-azure_monitor_logs",
  "sinks-blackhole",
  "sinks-chronicle",
  "sinks-clickhouse",
  "sinks-console",
  "sinks-databend",
  "sinks-datadog_events",
  "sinks-datadog_logs",
  "sinks-datadog_traces",
  "sinks-elasticsearch",
  "sinks-file",
  "sinks-gcp",
  "sinks-greptimedb_logs",
  "sinks-honeycomb",
  "sinks-http",
  "sinks-humio",
  "sinks-influxdb",
  "sinks-kafka",
  "sinks-mezmo",
  "sinks-loki",
  "sinks-mqtt",
  "sinks-nats",
  "sinks-new_relic_logs",
  "sinks-new_relic",
  "sinks-papertrail",
  "sinks-pulsar",
  "sinks-redis",
  "sinks-sematext",
  "sinks-socket",
  "sinks-splunk_hec",
  "sinks-vector",
  "sinks-webhdfs",
  "sinks-websocket",
]
sinks-metrics = [
  "sinks-appsignal",
  "sinks-aws_cloudwatch_metrics",
  "sinks-blackhole",
  "sinks-console",
  "sinks-datadog_metrics",
  "sinks-greptimedb",
  "sinks-humio",
  "sinks-influxdb",
  "sinks-kafka",
  "sinks-prometheus",
  "sinks-sematext",
  "sinks-statsd",
  "sinks-vector",
  "sinks-splunk_hec",
]

sinks-amqp = ["lapin"]
sinks-appsignal = []
sinks-aws_cloudwatch_logs = ["aws-core", "dep:aws-sdk-cloudwatchlogs"]
sinks-aws_cloudwatch_metrics = ["aws-core", "dep:aws-sdk-cloudwatch"]
sinks-aws_kinesis_firehose = ["aws-core", "dep:aws-sdk-firehose"]
sinks-aws_kinesis_streams = ["aws-core", "dep:aws-sdk-kinesis"]
sinks-aws_s3 = ["dep:base64", "dep:md-5", "aws-core", "dep:aws-sdk-s3"]
sinks-aws_sqs = ["aws-core", "dep:aws-sdk-sqs"]
sinks-aws_sns = ["aws-core", "dep:aws-sdk-sns"]
sinks-axiom = ["sinks-elasticsearch"]
sinks-azure_blob = [
  "dep:azure_core",
  "dep:azure_identity",
  "dep:azure_storage",
  "dep:azure_storage_blobs",
]
sinks-azure_monitor_logs = []
sinks-blackhole = []
sinks-chronicle = []
sinks-clickhouse = []
sinks-console = []
sinks-databend = ["dep:databend-client"]
sinks-datadog_events = []
sinks-datadog_logs = []
sinks-datadog_metrics = ["protobuf-build", "dep:prost-reflect"]
sinks-datadog_traces = [
  "protobuf-build",
  "dep:rmpv",
  "dep:rmp-serde",
  "dep:serde_bytes",
]
sinks-elasticsearch = ["transforms-metric_to_log"]
sinks-file = ["dep:async-compression"]
sinks-gcp = ["sinks-gcp-chronicle", "dep:base64", "gcp"]
sinks-gcp-chronicle =  ["gcp"]
<<<<<<< HEAD
sinks-greptimedb = ["dep:greptimedb-ingester"]
sinks-greptimedb_logs = ["dep:greptimedb-ingester"]
=======
sinks-greptimedb = ["dep:greptimedb-client"]
>>>>>>> b3276b4c
sinks-honeycomb = []
sinks-http = []
sinks-humio = ["sinks-splunk_hec", "transforms-metric_to_log"]
sinks-influxdb = []
sinks-kafka = ["dep:rdkafka"]
sinks-mezmo = []
sinks-loki = ["loki-logproto"]
sinks-mqtt = ["dep:rumqttc"]
sinks-nats = ["dep:async-nats", "dep:nkeys"]
sinks-new_relic_logs = ["sinks-http"]
sinks-new_relic = []
sinks-papertrail = ["dep:syslog"]
sinks-prometheus = ["dep:base64", "vector-lib/prometheus"]
sinks-pulsar = ["dep:apache-avro", "dep:pulsar", "dep:lru"]
sinks-redis = ["dep:redis"]
sinks-sematext = ["sinks-elasticsearch", "sinks-influxdb"]
sinks-socket = ["sinks-utils-udp"]
sinks-splunk_hec = []
sinks-statsd = ["sinks-utils-udp", "tokio-util/net"]
sinks-utils-udp = []
sinks-vector = ["sinks-utils-udp", "dep:tonic", "protobuf-build"]
sinks-websocket = ["dep:tokio-tungstenite"]
sinks-webhdfs = ["dep:opendal"]

# Identifies that the build is a nightly build
nightly = []

# Integration testing-related features
all-integration-tests = [
  "amqp-integration-tests",
  "appsignal-integration-tests",
  "aws-integration-tests",
  "axiom-integration-tests",
  "azure-integration-tests",
  "chronicle-integration-tests",
  "clickhouse-integration-tests",
  "databend-integration-tests",
  "datadog-agent-integration-tests",
  "datadog-logs-integration-tests",
  "datadog-metrics-integration-tests",
  "datadog-traces-integration-tests",
  "docker-logs-integration-tests",
  "es-integration-tests",
  "eventstoredb_metrics-integration-tests",
  "fluent-integration-tests",
  "gcp-cloud-storage-integration-tests",
  "gcp-integration-tests",
  "gcp-pubsub-integration-tests",
  "greptimedb-integration-tests",
  "http-client-integration-tests",
  "humio-integration-tests",
  "influxdb-integration-tests",
  "kafka-integration-tests",
  "logstash-integration-tests",
  "loki-integration-tests",
  "mongodb_metrics-integration-tests",
  "nats-integration-tests",
  "nginx-integration-tests",
  "opentelemetry-integration-tests",
  "postgresql_metrics-integration-tests",
  "prometheus-integration-tests",
  "pulsar-integration-tests",
  "redis-integration-tests",
  "splunk-integration-tests",
  "dnstap-integration-tests",
  "webhdfs-integration-tests",
]

amqp-integration-tests = ["sources-amqp", "sinks-amqp"]
appsignal-integration-tests = ["sinks-appsignal"]

aws-integration-tests = [
  "aws-cloudwatch-logs-integration-tests",
  "aws-cloudwatch-metrics-integration-tests",
  "aws-ec2-metadata-integration-tests",
  "aws-ecs-metrics-integration-tests",
  "aws-kinesis-firehose-integration-tests",
  "aws-kinesis-streams-integration-tests",
  "aws-s3-integration-tests",
  "aws-sqs-integration-tests",
  "aws-sns-integration-tests",
]

azure-integration-tests = ["azure-blob-integration-tests"]

aws-cloudwatch-logs-integration-tests = ["sinks-aws_cloudwatch_logs"]
aws-cloudwatch-metrics-integration-tests = ["sinks-aws_cloudwatch_metrics"]
aws-ec2-metadata-integration-tests = ["transforms-aws_ec2_metadata"]
aws-ecs-metrics-integration-tests = ["sources-aws_ecs_metrics"]
aws-kinesis-firehose-integration-tests = [
  "sinks-aws_kinesis_firehose",
  "dep:aws-sdk-elasticsearch",
  "sinks-elasticsearch",
]
aws-kinesis-streams-integration-tests = ["sinks-aws_kinesis_streams"]
aws-s3-integration-tests = ["sinks-aws_s3", "sources-aws_s3"]
aws-sqs-integration-tests = ["sinks-aws_sqs"]
aws-sns-integration-tests = ["sinks-aws_sns"]
axiom-integration-tests = ["sinks-axiom"]
azure-blob-integration-tests = ["sinks-azure_blob"]
chronicle-integration-tests = ["sinks-gcp"]
clickhouse-integration-tests = ["sinks-clickhouse"]
databend-integration-tests = ["sinks-databend"]
datadog-agent-integration-tests = ["sources-datadog_agent"]
datadog-logs-integration-tests = ["sinks-datadog_logs"]
datadog-metrics-integration-tests = ["sinks-datadog_metrics"]
datadog-traces-integration-tests = [
  "sources-datadog_agent",
  "sinks-datadog_traces",
  "axum/tokio",
]
docker-logs-integration-tests = ["sources-docker_logs", "unix"]
es-integration-tests = ["sinks-elasticsearch", "aws-core"]
eventstoredb_metrics-integration-tests = ["sources-eventstoredb_metrics"]
fluent-integration-tests = ["docker", "sources-fluent"]
gcp-cloud-storage-integration-tests = ["sinks-gcp"]
gcp-integration-tests = ["sinks-gcp"]
gcp-pubsub-integration-tests = ["sinks-gcp", "sources-gcp_pubsub"]
greptimedb-integration-tests = ["sinks-greptimedb"]
humio-integration-tests = ["sinks-humio"]
http-client-integration-tests = ["sources-http_client"]
influxdb-integration-tests = ["sinks-influxdb"]
kafka-integration-tests = ["sinks-kafka", "sources-kafka"]
logstash-integration-tests = ["docker", "sources-logstash"]
loki-integration-tests = ["sinks-loki"]
mongodb_metrics-integration-tests = ["sources-mongodb_metrics"]
mqtt-integration-tests = ["sinks-mqtt"]
nats-integration-tests = ["sinks-nats", "sources-nats"]
nginx-integration-tests = ["sources-nginx_metrics"]
opentelemetry-integration-tests = ["sources-opentelemetry"]
postgresql_metrics-integration-tests = ["sources-postgresql_metrics"]
prometheus-integration-tests = [
  "sinks-prometheus",
  "sources-prometheus",
  "sinks-influxdb",
]
pulsar-integration-tests = ["sinks-pulsar", "sources-pulsar"]
redis-integration-tests = ["sinks-redis", "sources-redis"]
splunk-integration-tests = ["sinks-splunk_hec"]
dnstap-integration-tests = ["sources-dnstap", "dep:bollard"]
webhdfs-integration-tests = ["sinks-webhdfs"]
disable-resolv-conf = []
shutdown-tests = [
  "api",
  "sinks-blackhole",
  "sinks-console",
  "sinks-prometheus",
  "sources",
  "transforms-lua",
  "transforms-remap",
  "unix",
]
cli-tests = [
  "sinks-blackhole",
  "sinks-socket",
  "sources-demo_logs",
  "sources-file",
]
test-utils = []

# End-to-End testing-related features
all-e2e-tests = ["e2e-tests-datadog"]

e2e-tests-datadog = [
  "sources-datadog_agent",
  "sinks-datadog_logs",
  "sinks-datadog_metrics",
]

vector-api-tests = [
  "sources-demo_logs",
  "transforms-log_to_metric",
  "transforms-remap",
  "sinks-blackhole",
]
vector-unit-test-tests = [
  "sources-demo_logs",
  "transforms-remap",
  "transforms-route",
  "transforms-filter",
  "transforms-reduce",
<<<<<<< HEAD
  "sinks-console",
=======
  "sinks-console"
>>>>>>> b3276b4c
]

component-validation-runner = [
  "dep:tonic",
  "sources-internal_logs",
  "sources-internal_metrics",
  "sources-vector",
  "sinks-vector",
]
# For now, only include components that implement ValidatableComponent.
# In the future, this can change to simply reference the targets `sources`, `transforms`, `sinks`
component-validation-tests = [
  "component-validation-runner",
  "sources-http_client",
  "sources-http_server",
  "sinks-http",
  "sinks-splunk_hec",
  "sources-splunk_hec",
  "sinks-datadog_logs",
  "sources-datadog_agent",
]

# Grouping together features for benchmarks. We exclude the API client due to it causing the build process to run out
# of memory when those additional dependencies are built in CI.
benches = [
  "sinks-file",
  "sinks-http",
  "sinks-socket",
  "sources-file",
  "sources-socket",
  "sources-syslog",
  "transforms-lua",
  "transforms-sample",
]
dnstap-benches = ["sources-dnstap"]
language-benches = [
  "sinks-socket",
  "sources-socket",
  "transforms-lua",
  "transforms-remap",
]
# Separate benching process for metrics due to the nature of the bootstrap procedures.
statistic-benches = []
remap-benches = ["transforms-remap"]
transform-benches = [
  "transforms-filter",
  "transforms-dedupe",
  "transforms-reduce",
  "transforms-route",
]
codecs-benches = []
loki-benches = ["sinks-loki"]
enrichment-tables-benches = ["enrichment-tables-geoip", "enrichment-tables-mmdb"]
proptest = ["dep:proptest", "dep:proptest-derive"]

[[bench]]
name = "default"
harness = false
required-features = ["benches"]

[[bench]]
name = "dnstap"
path = "benches/dnstap/mod.rs"
harness = false
required-features = ["dnstap-benches"]

[[bench]]
name = "remap"
harness = false
required-features = ["remap-benches"]

[[bench]]
name = "enrichment_tables"
harness = false
required-features = ["enrichment-tables-benches"]

[[bench]]
name = "languages"
harness = false
required-features = ["language-benches"]

[[bench]]
name = "loki"
harness = false
required-features = ["loki-benches"]

[[bench]]
name = "distribution_statistic"
harness = false
required-features = ["statistic-benches"]

[[bench]]
name = "transform"
path = "benches/transform/main.rs"
harness = false
test = false
required-features = ["transform-benches"]

[[bench]]
name = "codecs"
path = "benches/codecs/main.rs"
harness = false
required-features = ["codecs-benches"]<|MERGE_RESOLUTION|>--- conflicted
+++ resolved
@@ -162,11 +162,7 @@
 
 [workspace.dependencies]
 chrono = { version = "0.4.37", default-features = false, features = ["clock", "serde"] }
-<<<<<<< HEAD
-clap = { version = "4.5.6", default-features = false, features = ["derive", "error-context", "env", "help", "std", "string", "usage", "wrap_help"] }
-=======
 clap = { version = "4.5.7", default-features = false, features = ["derive", "error-context", "env", "help", "std", "string", "usage", "wrap_help"] }
->>>>>>> b3276b4c
 indexmap = { version = "2.2.6", default-features = false, features = ["serde", "std"] }
 pin-project = { version = "1.1.5", default-features = false }
 proptest = { version = "1.4" }
@@ -174,11 +170,7 @@
 serde_json = { version = "1.0.117", default-features = false, features = ["raw_value", "std"] }
 serde = { version = "1.0.203", default-features = false, features = ["alloc", "derive", "rc"] }
 toml = { version = "0.8.14", default-features = false, features = ["display", "parse"] }
-<<<<<<< HEAD
-vrl = { version = "0.15.0", features = ["arbitrary", "cli", "test", "test_framework"] }
-=======
 vrl = { version = "0.16.0", features = ["arbitrary", "cli", "test", "test_framework"] }
->>>>>>> b3276b4c
 
 [dependencies]
 pin-project.workspace = true
@@ -204,22 +196,9 @@
 futures = { version = "0.3.30", default-features = false, features = ["compat", "io-compat"], package = "futures" }
 tokio = { version = "1.38.0", default-features = false, features = ["full"] }
 tokio-openssl = { version = "0.6.4", default-features = false }
-<<<<<<< HEAD
-tokio-stream = { version = "0.1.15", default-features = false, features = [
-  "net",
-  "sync",
-  "time",
-] }
-tokio-util = { version = "0.7", default-features = false, features = [
-  "io",
-  "time",
-] }
-console-subscriber = { version = "0.2.0", default-features = false, optional = true }
-=======
 tokio-stream = { version = "0.1.15", default-features = false, features = ["net", "sync", "time"] }
 tokio-util = { version = "0.7", default-features = false, features = ["io", "time"] }
 console-subscriber = { version = "0.3.0", default-features = false, optional = true }
->>>>>>> b3276b4c
 
 # Tracing
 tracing = { version = "0.1.34", default-features = false }
@@ -274,15 +253,6 @@
 # is configured.
 aws-sdk-sts = { version = "1.3.1", default-features = false, features = ["behavior-version-latest"], optional = true }
 aws-types = { version = "1.3.1", default-features = false, optional = true }
-<<<<<<< HEAD
-aws-sigv4 = { version = "1.2.1", default-features = false, features = ["sign-http"], optional = true }
-aws-config = { version = "1.0.1", default-features = false, features = ["behavior-version-latest", "credentials-process"], optional = true }
-aws-credential-types = { version = "1.2.0", default-features = false, features = ["hardcoded-credentials"], optional = true }
-aws-smithy-http = { version = "0.60", default-features = false, features = ["event-stream"], optional = true }
-aws-smithy-types = { version = "1.1.10", default-features = false, optional = true }
-aws-smithy-runtime-api = { version = "1.6.2", default-features = false, optional = true }
-aws-smithy-runtime = { version = "1.5.5", default-features = false, features = ["client", "connector-hyper-0-14-x", "rt-tokio"], optional = true }
-=======
 aws-sigv4 = { version = "1.2.2", default-features = false, features = ["sign-http"], optional = true }
 aws-config = { version = "1.0.1", default-features = false, features = ["behavior-version-latest", "credentials-process"], optional = true }
 aws-credential-types = { version = "1.2.0", default-features = false, features = ["hardcoded-credentials"], optional = true }
@@ -290,7 +260,6 @@
 aws-smithy-types = { version = "1.2.0", default-features = false, optional = true }
 aws-smithy-runtime-api = { version = "1.7.0", default-features = false, optional = true }
 aws-smithy-runtime = { version = "1.6.0", default-features = false, features = ["client", "connector-hyper-0-14-x", "rt-tokio"], optional = true }
->>>>>>> b3276b4c
 aws-smithy-async = { version = "1.2.1", default-features = false, features = ["rt-tokio"], optional = true }
 
 # Azure
@@ -356,16 +325,8 @@
 ], optional = true }
 
 # API
-<<<<<<< HEAD
-async-graphql = { version = "7.0.5", default-features = false, optional = true, features = [
-  "chrono",
-  "playground",
-] }
-async-graphql-warp = { version = "7.0.5", default-features = false, optional = true }
-=======
 async-graphql = { version = "7.0.6", default-features = false, optional = true, features = ["chrono", "playground"] }
 async-graphql-warp = { version = "7.0.6", default-features = false, optional = true }
->>>>>>> b3276b4c
 
 # API client
 crossterm = { version = "0.27.0", default-features = false, features = ["event-stream", "windows"], optional = true }
@@ -475,11 +436,7 @@
 rdkafka = { version = "0.35.0", default-features = false, features = ["tokio", "libz", "ssl", "zstd"], optional = true }
 redis = { version = "0.24.0", default-features = false, features = ["connection-manager", "tokio-comp", "tokio-native-tls-comp"], optional = true }
 regex = { version = "1.10.5", default-features = false, features = ["std", "perf"] }
-<<<<<<< HEAD
-roaring = { version = "0.10.4", default-features = false, features = ["std"], optional = true }
-=======
 roaring = { version = "0.10.5", default-features = false, features = ["std"], optional = true }
->>>>>>> b3276b4c
 rumqttc = { version = "0.24.0", default-features = false, features = ["use-rustls"], optional = true }
 seahash = { version = "4.1.0", default-features = false }
 semver = { version = "1.0.23", default-features = false, features = [
@@ -558,11 +515,7 @@
 [dev-dependencies]
 approx = "0.5.1"
 assert_cmd = { version = "2.0.14", default-features = false }
-<<<<<<< HEAD
-aws-smithy-runtime = { version = "1.5.5", default-features = false, features = ["tls-rustls"] }
-=======
 aws-smithy-runtime = { version = "1.6.0", default-features = false, features = ["tls-rustls"] }
->>>>>>> b3276b4c
 azure_core = { version = "0.17", default-features = false, features = ["enable_reqwest", "azurite_workaround"] }
 azure_identity = { version = "0.17", default-features = false, features = ["enable_reqwest"] }
 azure_storage_blobs = { version = "0.17", default-features = false, features = ["azurite_workaround"] }
@@ -1016,12 +969,7 @@
 sinks-file = ["dep:async-compression"]
 sinks-gcp = ["sinks-gcp-chronicle", "dep:base64", "gcp"]
 sinks-gcp-chronicle =  ["gcp"]
-<<<<<<< HEAD
-sinks-greptimedb = ["dep:greptimedb-ingester"]
-sinks-greptimedb_logs = ["dep:greptimedb-ingester"]
-=======
 sinks-greptimedb = ["dep:greptimedb-client"]
->>>>>>> b3276b4c
 sinks-honeycomb = []
 sinks-http = []
 sinks-humio = ["sinks-splunk_hec", "transforms-metric_to_log"]
@@ -1203,11 +1151,7 @@
   "transforms-route",
   "transforms-filter",
   "transforms-reduce",
-<<<<<<< HEAD
-  "sinks-console",
-=======
   "sinks-console"
->>>>>>> b3276b4c
 ]
 
 component-validation-runner = [
